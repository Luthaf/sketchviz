--- conflicted
+++ resolved
@@ -5,7 +5,6 @@
 
 import assert from 'assert';
 
-<<<<<<< HEAD
 import Plotly from './plotly/plotly-scatter';
 import {Config, Data, Layout, PlotlyScatterElement} from './plotly/plotly-scatter';
 
@@ -18,17 +17,6 @@
 
 import {MapData, NumericProperty} from './data';
 import {AxisOptions, MapOptions} from './options';
-=======
-import {Property} from '../dataset';
-import {EnvironmentIndexer, HTMLSetting, Indexes, PositioningCallback, SettingGroup, SettingModificationOrigin} from '../utils';
-import {foreachSetting, generateGUID, getByID, makeDraggable, sendWarning} from '../utils';
-
-import Plotly from './plotly/plotly-scatter';
-import {Config, Data, Layout, PlotlyScatterElement} from './plotly/plotly-scatter';
-
-import {MapData, NumericProperty} from './data';
-import {AxisSettings, MapPresets, MapSettings} from './settings';
->>>>>>> de66ee5d
 
 import {COLOR_MAPS} from './colorscales';
 
@@ -202,11 +190,7 @@
     /// environment indexer
     private _indexer: EnvironmentIndexer;
     /// Settings of the map
-<<<<<<< HEAD
     private _options: MapOptions;
-=======
-    private _settings: MapSettings;
->>>>>>> de66ee5d
     /// Button used to reset the range of color axis
     private _colorReset: HTMLButtonElement;
 
@@ -220,16 +204,9 @@
      * @param properties properties to be displayed
      */
     constructor(
-<<<<<<< HEAD
         config: { id: string, settings: SavedSettings },
         indexer: EnvironmentIndexer,
         properties: { [name: string]: Property },
-=======
-        config: { id: string, presets: MapPresets },
-        indexer: EnvironmentIndexer,
-        properties: { [name: string]: Property },
-        starterGUID?: string,
->>>>>>> de66ee5d
     ) {
         this._indexer = indexer;
         this.onselect = () => {};
@@ -248,26 +225,11 @@
 
         this._data = new MapData(properties);
 
-<<<<<<< HEAD
         this._options = new MapOptions(
             this._root,
             this._data[this._indexer.mode],
             (rect) => this.positionSettingsModal(rect),
             config.settings,
-=======
-        if (starterGUID !== undefined) {
-            this._addMarker(starterGUID);
-            this.active = starterGUID;
-        } else {
-            this._addMarker(generateGUID());
-            this.active = this._selected.keys().next().value;
-        }
-        this._settings = new MapSettings(
-            this._root,
-            this._data[this._indexer.mode],
-            (rect) => this.positionSettingsModal(rect),
-            config.presets,
->>>>>>> de66ee5d
         );
         this._colorReset = getByID<HTMLButtonElement>('chsp-color-reset');
 
@@ -321,19 +283,12 @@
      *
      * @param guid the GUID of the new active viewer
      */
-<<<<<<< HEAD
     public setActive(guid: GUID) {
         if (this._active !== undefined) {
             const oldData = this._selected.get(this._active);
             assert(oldData !== undefined);
             oldData.marker.classList.toggle('chsp-active-structure', false);
         }
-=======
-    public remove(): void {
-        this._root.innerHTML = '';
-        this._settings.remove();
-    }
->>>>>>> de66ee5d
 
         this._active = guid;
         const data = this._selected.get(this._active);
@@ -380,14 +335,10 @@
         if (this._is3D()) {
             data.marker.style.display = 'none';
         } else {
-<<<<<<< HEAD
-            this._updateSelectedMarker(data);
-=======
-            this._active = activeGUID;
-            const factor = this._settings.size.factor.value;
-            const scaleMode = this._settings.size.mode.value;
-            this._restyle({'marker.size': this._sizes(factor, scaleMode, 1)} as Data, 1);
->>>>>>> de66ee5d
+            this._active = guid;
+            const factor = this._options.size.factor.value;
+            const scaleMode = this._options.size.mode.value;
+            this._restyle({'marker.size': this._sizes(1)} as Data, 1);
         }
 
         this.setActive(guid);
@@ -426,23 +377,6 @@
 
     /**
      * Apply saved settings to the map.
-<<<<<<< HEAD
-=======
-     */
-    public applyPresets(presets: Partial<MapPresets>) {
-        this._settings.applyPresets(presets);
-    }
-
-    /**
-     * Fetches current settings as presets
-     */
-    public dumpPresets() {
-        return this._settings.dumpPresets();
-    }
-
-    /**
-     * Function to hide the marker when switching from 2D to 3D
->>>>>>> de66ee5d
      */
     public applySettings(settings: SavedSettings) {
         this._options.applySettings(settings);
@@ -490,13 +424,8 @@
 
         // function creating a function to be used as onchange callback
         // for <axis>.min and <axis>.max
-<<<<<<< HEAD
         const rangeChange = (name: string, axis: AxisOptions) => {
             return (_: number, origin: OptionModificationOrigin) => {
-=======
-        const rangeChange = (name: string, axis: AxisSettings) => {
-            return (_: number, origin: SettingModificationOrigin) => {
->>>>>>> de66ee5d
                 if (origin === 'JS') {
                     // prevent recursion: this function calls relayout, which then
                     // calls _afterplot, which reset the min/max values.
@@ -560,17 +489,10 @@
             } as unknown as Layout);
         };
 
-<<<<<<< HEAD
         this._options.z.scale.onchange = () => {
             if (this._options.z.property.value !== '') {
                 this._relayout({
                     'scene.zaxis.type': this._options.z.scale.value,
-=======
-        this._settings.z.scale.onchange = () => {
-            if (this._settings.z.property.value !== '') {
-                this._relayout({
-                    'scene.zaxis.type': this._settings.z.scale.value,
->>>>>>> de66ee5d
                 } as unknown as Layout);
             }
         };
@@ -580,19 +502,13 @@
 
         // ======= color axis settings
         // setup initial state of the color settings
-<<<<<<< HEAD
         if (this._options.color.property.value) {
             this._options.color.enable();
-=======
-        if (this._settings.color.property.value) {
-            this._settings.color.enable();
->>>>>>> de66ee5d
             this._colorReset.disabled = false;
 
             const values = this._colors(0)[0] as number[];
             const {min, max} = arrayMaxMin(values);
 
-<<<<<<< HEAD
             this._options.color.min.value = min;
             this._options.color.max.value = max;
         } else {
@@ -606,21 +522,6 @@
         this._options.color.property.onchange = () => {
             if (this._options.color.property.value !== '') {
                 this._options.color.enable();
-=======
-            this._settings.color.min.value = min;
-            this._settings.color.max.value = max;
-        } else {
-            this._settings.color.min.disable();
-            this._colorReset.disabled = true;
-
-            this._settings.color.min.value = 0;
-            this._settings.color.max.value = 0;
-        }
-
-        this._settings.color.property.onchange = () => {
-            if (this._settings.color.property.value !== '') {
-                this._settings.color.enable();
->>>>>>> de66ee5d
                 this._colorReset.disabled = false;
 
                 const values = this._colors(0)[0] as number[];
@@ -705,39 +606,23 @@
         };
 
         // ======= markers size
-<<<<<<< HEAD
-        const sizeChange = () => {
+        this._options.size.property.onchange = () => {
+            if (this._options.size.property.value !== '') {
+              this._options.size.mode.enable();
+            } else {
+              this._options.size.mode.value = '';
+              this._options.size.mode.disable();
+            }
             this._restyle({ 'marker.size': this._sizes(0) } as Data, 0);
         };
 
-        this._options.size.property.onchange = sizeChange;
-        this._options.size.factor.onchange = sizeChange;
-=======
-        this._settings.size.property.onchange = () => {
-            if (this._settings.size.property.value !== '') {
-              this._settings.size.mode.enable();
-            } else {
-              this._settings.size.mode.value = '';
-              this._settings.size.mode.disable();
-            }
-            const factor = this._settings.size.factor.value;
-            const scaleMode = this._settings.size.mode.value;
-
-            this._restyle({ 'marker.size': this._sizes(factor, scaleMode, 0) } as Data, 0);
-        };
-
-        this._settings.size.factor.onchange = () => {
-            const factor = this._settings.size.factor.value;
-            const scaleMode = this._settings.size.mode.value;
-            this._restyle({ 'marker.size': this._sizes(factor, scaleMode, 0) } as Data, 0);
-        };
-
-        this._settings.size.mode.onchange = () => {
-            const factor = this._settings.size.factor.value;
-            const scaleMode = this._settings.size.mode.value;
-            this._restyle({ 'marker.size': this._sizes(factor, scaleMode, 0) } as Data, 0);
-        };
->>>>>>> de66ee5d
+        this._options.size.factor.onchange = () => {
+            this._restyle({ 'marker.size': this._sizes(0) } as Data, 0);
+        };
+
+        this._options.size.mode.onchange = () => {
+            this._restyle({ 'marker.size': this._sizes(0) } as Data, 0);
+        };
     }
 
     /** Actually create the Plotly plot */
@@ -897,24 +782,10 @@
             this.onselect(indexes);
         });
 
-<<<<<<< HEAD
         this._plot.on('plotly_afterplot', () => this._afterplot());
         this._updateAllMarkers();
     }
 
-=======
-        // check if we need to go to 3D mode
-        if (this._settings.z.property.value !== '') {
-            this._switch3D();
-        }
-        // trigger update of the plot symbol to conditionally show legend
-        this._settings.symbol.value = this._settings.symbol.value;
-
-        this._plot.on('plotly_afterplot', () => this._afterplot());
-        this._updateAllMarkers();
-    }
-
->>>>>>> de66ee5d
     /** Get the property with the given name */
     private _property(name: string): NumericProperty {
         const result = this._data[this._indexer.mode][name];
@@ -1026,11 +897,7 @@
      * Get the values to use as marker size with the given plotly `trace`, or
      * all of them if `trace === undefined`.
      */
-<<<<<<< HEAD
     private _sizes(trace?: number): Array<number | number[]> {
-=======
-    private _sizes(sizeSliderValue: number, scaleMode?: string, trace?: number): Array<number | number[]> {
->>>>>>> de66ee5d
         // Transform the linear value from the slider into a logarithmic scale
         const logSlider = (value: number) => {
             const min_slider = 1;
@@ -1048,6 +915,7 @@
 
         let values;
         if (this._options.size.property.value !== '') {
+            const scaleMode = this._options.size.mode.value;
             const sizes = this._property(this._options.size.property.value).values;
             const {min, max} = arrayMaxMin(sizes);
             const defaultSize = this._is3D() ? 2000 : 150;
@@ -1228,11 +1096,6 @@
         }
 
         // Change the data that vary between 2D and 3D mode
-<<<<<<< HEAD
-=======
-        const factor = this._settings.size.factor.value;
-        const scaleMode = this._settings.size.mode.value;
->>>>>>> de66ee5d
         this._restyle({
             // transparency messes with depth sorting in 3D mode, even with
             // line width set to 0 ¯\_(ツ)_/¯
@@ -1240,12 +1103,8 @@
             'marker.line.color': this._lineColors(),
             'marker.line.width': [1, 2],
             // size change from 2D to 3D
-<<<<<<< HEAD
             'marker.size': this._sizes(),
-=======
-            'marker.size': this._sizes(factor, scaleMode),
             'marker.sizemode': 'area',
->>>>>>> de66ee5d
         } as Data, [0, 1]);
 
         this._relayout({
@@ -1279,23 +1138,13 @@
             data.marker.style.display = 'block';
         }
 
-        // Change the data that vary between 2D and 3D mode
-<<<<<<< HEAD
-=======
-        const factor = this._settings.size.factor.value;
-        const scaleMode = this._settings.size.mode.value;
->>>>>>> de66ee5d
         this._restyle({
             // transparency messes with depth sorting in 3D mode
             // https://github.com/plotly/plotly.js/issues/4111
             'marker.line.color': this._lineColors(),
             'marker.line.width': [1, 0],
             // size change from 2D to 3D
-<<<<<<< HEAD
             'marker.size': this._sizes(),
-=======
-            'marker.size': this._sizes(factor, scaleMode),
->>>>>>> de66ee5d
         } as Data, [0, 1]);
 
         this._relayout({
@@ -1348,30 +1197,8 @@
           const marker = data.marker;
 
           if (this._is3D()) {
-<<<<<<< HEAD
               // we have to update all symbols at the same time
               this._updateAll3DMarkers();
-=======
-              marker.style.display = 'none';
-              let symbols;
-              if (this._settings.symbol.value !== '') {
-                  const values = this._property(this._settings.symbol.value).values;
-                  symbols = get3DSymbol(values[selected]);
-              } else {
-                  symbols = get3DSymbol(0);
-              }
-
-              const factor = this._settings.size.factor.value;
-              const scaleMode = this._settings.size.mode.value;
-              this._restyle({
-                  'marker.color': this._colors(1),
-                  'marker.size': this._sizes(factor, scaleMode, 1),
-                  'marker.symbol': symbols,
-                  'x': this._xValues(1),
-                  'y': this._yValues(1),
-                  'z': this._zValues(1),
-              } as Data, 1);
->>>>>>> de66ee5d
           } else {
               const xaxis = this._plot._fullLayout.xaxis;
               const yaxis = this._plot._fullLayout.yaxis;
