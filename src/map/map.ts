/**
 * @packageDocumentation
 * @module map
 */

import assert from 'assert';

import Plotly from './plotly/plotly-scatter';
import {Config, Data, Layout, PlotlyScatterElement} from './plotly/plotly-scatter';

import {Property} from '../dataset';

import {EnvironmentIndexer, Indexes} from '../indexer';
import {OptionModificationOrigin, SavedSettings} from '../options';
import {GUID, PositioningCallback} from '../utils';
import {enumerate, getByID, getFirstKey, sendWarning} from '../utils';

import {MapData, NumericProperty} from './data';
import {MarkerData} from './marker';
import {AxisOptions, MapOptions} from './options';

import {COLOR_MAPS} from './colorscales';

const DEFAULT_LAYOUT = {
    // coloraxis is used for the markers
    coloraxis: {
        cmax: 0,
        cmin: 0,
        colorbar: {
            len: 1,
            thickness: 20,
            title: {
                text: '' as (undefined | string),
            },
            y: 0,
            yanchor: 'bottom',
        },
        colorscale: [] as Plotly.ColorScale,
        showscale: true,
    },
    hovermode: 'closest',
    legend: {
        itemclick: false,
        itemdoubleclick: false,
        tracegroupgap: 5,
        y: 1,
        yanchor: 'top',
    },
    margin: {
        b: 50,
        l: 50,
        r: 50,
        t: 50,
    },
    scene: {
        camera: {
            projection: {
                type: 'orthographic',
            },
        },
        xaxis: {
            showspikes: false,
            title: '',
        },
        yaxis: {
            showspikes: false,
            title: '',
        },
        zaxis: {
            showspikes: false,
            title: '' as (undefined | string),
        },
    },
    showlegend: true,
    xaxis: {
        range: undefined,
        title: '',
        type: 'linear',
        zeroline: false,
    },
    yaxis: {
        range: undefined,
        title: '',
        type: 'linear',
        zeroline: false,
    },
};

const DEFAULT_CONFIG = {
    displayModeBar: true,
    displaylogo: false,
    responsive: true,
    scrollZoom: true,

    modeBarButtonsToRemove: [
        'hoverClosestCartesian',
        'hoverCompareCartesian',
        'toggleSpikelines',
        'autoScale2d',
        'zoomIn2d',
        'zoomOut2d',
        'select2d',
        'lasso2d',
        'hoverClosest3d',
        'tableRotation',
        'resetCameraLastSave3d',
    ],
};

// in 3D mode, only strings are supported for 'marker.symbol', and only very few
// of them. See https://github.com/plotly/plotly.js/issues/4205 as the plotly
// issue tracking more symbols in 3D mode.
const POSSIBLE_SYMBOLS_IN_3D = ['circle', 'square', 'diamond', 'cross', 'x'];

function get3DSymbol(i: number): string {
    return POSSIBLE_SYMBOLS_IN_3D[i % POSSIBLE_SYMBOLS_IN_3D.length];
}

// get the max/min of an array. Math.min(...array) fails with very large arrays
function arrayMaxMin(values: number[]): {max: number, min: number} {
    let max = Number.NEGATIVE_INFINITY;
    let min = Number.POSITIVE_INFINITY;
    for (const value of values) {
        if (value > max) {
            max = value;
        }
        if (value < min) {
            min = value;
        }
    }
    assert(isFinite(min) && isFinite(max));
    return {max, min};
}

/**
 * The [[PropertiesMap]] class displays a 2D or 3D map (scatter plot) of
 * properties in the dataset, using [plotly.js](https://plot.ly/javascript/)
 * for rendering.
 *
 * Properties can be used as x, y, or z values, as well as points color and
 * size. Additionally, string properties can be used as symbols for the scatter
 * plot markers.
 */
export class PropertiesMap {
    /** Callback fired when the plot is clicked and the position of the active marker changes */
    public onselect: (indexes: Indexes) => void;
    /**
     * Callback fired when the active marker is changed by clicking on the map
     *
     * @param guid GUID of the new active marker
     * @param indexes index of the environment the new active marker is showing
     */
    public activeChanged: (guid: GUID, indexes: Indexes) => void;

    /**
     * Callback to get the initial positioning of the settings modal.
     *
     * The callback gets the current placement of the settings as a
     * [DOMRect](https://developer.mozilla.org/en-US/docs/Web/API/DOMRect), and
     * should return top and left positions in pixels, used with `position:
     * fixed`. The callback is called once, the first time the settings are
     * opened.
     */
    public positionSettingsModal: PositioningCallback;

    /// HTML root holding the full plot
    private _root: HTMLElement;
    /// Plotly plot
    private _plot!: PlotlyScatterElement;
    /// All known properties
    private _data: MapData;

    /// GUID of the currently selected point
    private _active?: GUID;
    /// Map associating currently selected markers GUID to additional data
    private _selected: Map<GUID, MarkerData>;

    /// environment indexer
    private _indexer: EnvironmentIndexer;
    /// Settings of the map
    private _options: MapOptions;
    /// Button used to reset the range of color axis
    private _colorReset: HTMLButtonElement;

    /**
     * Create a new [[PropertiesMap]] inside the DOM element with the given HTML
     * `id`
     *
     * @param id         HTML id of the DOM element where the map should live
     * @param indexer    [[EnvironmentIndexer]] used to translate indexes from
     *                   environments index to structure/atom indexes
     * @param properties properties to be displayed
     */
    constructor(
        config: { id: string, settings: SavedSettings },
        indexer: EnvironmentIndexer,
        properties: { [name: string]: Property },
    ) {
        this._indexer = indexer;
        this.onselect = () => {};
        this.activeChanged = () => {};
        this._selected = new Map();

        this._root = getByID(config.id);
        if (this._root.style.position === '') {
            this._root.style.position = 'relative';
        }

        this._plot = document.createElement('div') as unknown as PlotlyScatterElement;
        this._plot.style.width = '100%';
        this._plot.style.height = '100%';
        this._root.appendChild(this._plot);

        this._data = new MapData(properties);

        this._options = new MapOptions(
            this._root,
            this._data[this._indexer.mode],
            (rect) => this.positionSettingsModal(rect),
            config.settings,
        );
        this._colorReset = getByID<HTMLButtonElement>('chsp-color-reset');

        this._connectSettings();

        // By default, position the modal for settings on top of the plot,
        // centered horizontally
        this.positionSettingsModal = (rect: DOMRect) => {
            const rootRect = this._root.getBoundingClientRect();
            return {
                left: rootRect.left + rootRect.width / 2 - rect.width / 2,
                top: rootRect.top + 20,
            };
        };

        this._createPlot();
    }

    /**
     * Remove all HTML added by this [[PropertiesMap]] in the current document
     */
     public remove(): void {
         this._root.innerHTML = '';
         this._options.remove();
     }

    /**
     * Change the environment indicated by the currently active marker to
     * the one with the given `indexes`
     */
    public select(indexes: Indexes) {
        if (this._active === undefined) {
            throw Error('tries to update selected environment, but there is no active marker');
        }

        const data = this._selected.get(this._active);
        assert(data !== undefined);
        data.select(indexes);

    }

    /**
     * Set the marker with given GUID as the active marker.
     *
     * @param guid the GUID of the new active viewer
     */
    public setActive(guid: GUID) {

        if (this._active !== undefined) {
            const oldData = this._selected.get(this._active);
            assert(oldData !== undefined);
            oldData.deactivate();
        }

        this._active = guid;
        const data = this._selected.get(this._active);
        assert(data !== undefined);
        data.activate();

        if (this._is3D()) {
            this._restyle({'marker.size': this._sizes(1)} as Data, 1);
        }

        const activeData = this._selected.get(guid);
        assert(activeData !== undefined);
        const activeIndexes = this._indexer.from_environment(activeData.current);
        this.activeChanged(guid, activeIndexes);
    }

    /**
     * Add a new marker to the map. The new marker is set as the active one
     *
     * @param guid GUID of the new marker
     * @param indexes indexes of the environment that the new marker should show
     */
    public addMarker(guid: GUID, color: string, indexes: Indexes): void {
        assert(!this._selected.has(guid));

        const data = new MarkerData(guid, color, indexes.environment);
        this._root.appendChild(data.marker);
        data.marker.onclick = () => {
            this.setActive(guid);
        };
        this._selected.set(guid, data);
        this._updateMarkers([data]);
        this.setActive(guid);
    }

    /**
     * Removes a marker from the map.
     *
     * @param guid GUID of the marker to remove
     */
    public removeMarker(guid: GUID): void {
        // If we remove the active marker, let's change which one is active
        if (this._active === guid) {
            if (this._selected.size === 1) {
                // we are removing the last one
                this._active = undefined;
            } else {
                this.setActive(getFirstKey(this._selected, guid));
            }
        }

        // remove HTML marker
        const data = this._selected.get(guid);
        assert(data !== undefined);
        data.remove();

        this._selected.delete(guid);
        this._updateMarkers();
    }

    /**
     * Apply saved settings to the map.
     */
    public applySettings(settings: SavedSettings) {
        this._options.applySettings(settings);
    }

    /**
     * Save the values of the current settings in a way that an be used with
     * [[applySettings]] or saved to JSON.
     */
    public saveSettings(): SavedSettings {
        return this._options.saveSettings();
    }

    /** Forward to Ploty.restyle */
    private _restyle(data: Partial<Data>, traces?: number | number[]) {
        Plotly.restyle(this._plot, data, traces).catch((e) => setTimeout(() => { throw e; }));
    }

    /** Forward to Ploty.relayout */
    private _relayout(layout: Partial<Layout>) {
        Plotly.relayout(this._plot, layout).catch((e) => setTimeout(() => { throw e; }));
    }

    /** Add all the required callback to the settings */
    private _connectSettings() {
        // ======= x axis settings
        this._options.x.property.onchange = () => {
            const values = this._coordinates(this._options.x) as number[][];
            this._restyle({ x: values }, [0, 1]);
            this._relayout({
                'scene.xaxis.title': this._options.x.property.value,
                'xaxis.title': this._options.x.property.value,
            } as unknown as Layout);
        };

        this._options.x.scale.onchange = () => {
            if (this._is3D()) {
                this._relayout({
                    'scene.xaxis.type': this._options.x.scale.value,
                } as unknown as Layout);
            } else {
                this._relayout({ 'xaxis.type': this._options.x.scale.value as Plotly.AxisType });
            }
        };

        // function creating a function to be used as onchange callback
        // for <axis>.min and <axis>.max
        const rangeChange = (name: string, axis: AxisOptions) => {
            return (_: number, origin: OptionModificationOrigin) => {
                if (origin === 'JS') {
                    // prevent recursion: this function calls relayout, which then
                    // calls _afterplot, which reset the min/max values.
                    return;
                }
                const min = axis.min.value;
                const max = axis.max.value;
                if (this._is3D()) {
                    this._relayout({
                        [`scene.${name}.range`]: [min, max],
                    } as unknown as Layout);
                } else {
                    this._relayout({ [`${name}.range`]: [min, max] });
                }
            };
        };

        this._options.x.min.onchange = rangeChange('xaxis', this._options.x);
        this._options.x.max.onchange = rangeChange('xaxis', this._options.x);

        // ======= y axis settings
        this._options.y.property.onchange = () => {
            const values = this._coordinates(this._options.y) as number[][];
            this._restyle({ y:  values}, [0, 1]);
            this._relayout({
                'scene.yaxis.title': this._options.y.property.value,
                'yaxis.title': this._options.y.property.value,
            } as unknown as Layout);
        };

        this._options.y.scale.onchange = () => {
            if (this._is3D()) {
                this._relayout({
                    'scene.yaxis.type': this._options.y.scale.value,
                } as unknown as Layout);
            } else {
                this._relayout({ 'yaxis.type': this._options.y.scale.value as Plotly.AxisType });
            }
        };

        this._options.y.min.onchange = rangeChange('yaxis', this._options.y);
        this._options.y.max.onchange = rangeChange('yaxis', this._options.y);

        // ======= z axis settings
        this._options.z.property.onchange = () => {
            const was3D = (this._plot as any)._fullData[0].type === 'scatter3d';
            if (this._options.z.property.value === '') {
                if (was3D) {
                    this._switch2D();
                }
            } else {
                if (!was3D) {
                    this._switch3D();
                }
            }

            const values = this._coordinates(this._options.z);
            this._restyle({ z: values } as Data, [0, 1]);
            this._relayout({
                'scene.zaxis.title': this._options.z.property.value,
            } as unknown as Layout);
        };

        this._options.z.scale.onchange = () => {
            if (this._options.z.property.value !== '') {
                this._relayout({
                    'scene.zaxis.type': this._options.z.scale.value,
                } as unknown as Layout);
            }
        };

        this._options.z.min.onchange = rangeChange('zaxis', this._options.z);
        this._options.z.max.onchange = rangeChange('zaxis', this._options.z);

        // ======= color axis settings
        // setup initial state of the color settings
        if (this._options.color.property.value) {
            this._options.color.enable();
            this._colorReset.disabled = false;

            const values = this._colors(0)[0] as number[];
            const {min, max} = arrayMaxMin(values);

            this._options.color.min.value = min;
            this._options.color.max.value = max;
        } else {
            this._options.color.min.disable();
            this._colorReset.disabled = true;

            this._options.color.min.value = 0;
            this._options.color.max.value = 0;
        }

        this._options.color.property.onchange = () => {
            if (this._options.color.property.value !== '') {
                this._options.color.enable();
                this._colorReset.disabled = false;

                const values = this._colors(0)[0] as number[];
                const {min, max} = arrayMaxMin(values);

                this._options.color.min.value = min;
                this._options.color.max.value = max;

                this._relayout({
                    'coloraxis.colorbar.title.text': this._options.color.property.value,
                    'coloraxis.showscale': true,
                } as unknown as Layout);

            } else {
                this._options.color.disable();
                this._colorReset.disabled = true;

                this._options.color.min.value = 0;
                this._options.color.max.value = 0;

                this._relayout({
                    'coloraxis.colorbar.title.text': undefined,
                    'coloraxis.showscale': false,
                } as unknown as Layout);
            }

            this._restyle({
                'hovertemplate': this._hovertemplate(),
                'marker.color': this._colors(0),
            } as Data, 0);
        };

        const colorRangeChange = () => {
            const min = this._options.color.min.value;
            const max = this._options.color.max.value;
            this._relayout({
                'coloraxis.cmax': max,
                'coloraxis.cmin': min,
                // looks like changing only 'coloraxis.cmax'/'coloraxis.cmin' do
                // not update the color of the points (although it does change
                // the colorbar). Asking for an update of 'coloraxis.colorscale'
                // seems to do the trick. This is possiblely a Ploty bug, we
                // would need to investiguate a bit more.
                'coloraxis.colorscale': this._colorScale(),
            } as unknown as Layout);
        };
        this._options.color.min.onchange = colorRangeChange;
        this._options.color.max.onchange = colorRangeChange;

        this._colorReset.onclick = () => {
            const values = this._colors(0)[0] as number[];
            const {min, max} = arrayMaxMin(values);
            this._options.color.min.value = min;
            this._options.color.max.value = max;
            this._relayout({
                'coloraxis.cmax': max,
                'coloraxis.cmin': min,
                // same as above regarding update of the points color
                'coloraxis.colorscale': this._colorScale(),
            } as unknown as Layout);
        };

        // ======= color palette
        this._options.palette.onchange = () => {
            this._relayout({
                'coloraxis.colorscale': this._colorScale(),
            } as unknown as Layout);
        };

        // ======= markers symbols
        this._options.symbol.onchange = () => {
            this._restyle({ 'marker.symbol': this._symbols() }, [0, 1]);

            this._restyle({
                name: this._legendNames(),
                showlegend: this._showlegend(),
            } as unknown as Data);

            this._relayout({
                'coloraxis.colorbar.len': this._colorbarLen(),
            } as unknown as Layout);
        };

        // ======= markers size
        this._options.size.mode.onchange = () => {
            if (this._options.size.mode.value !== 'constant') {
                this._options.size.property.enable();
                this._options.size.reverse.enable();
            } else {
                this._options.size.property.disable();
                this._options.size.reverse.disable();
            }
            this._restyle({ 'marker.size': this._sizes(0) } as Data, 0);
        };

        this._options.size.factor.onchange = () => {
            this._restyle({ 'marker.size': this._sizes(0) } as Data, 0);
        };

        this._options.size.property.onchange = () => {
            this._restyle({ 'marker.size': this._sizes(0) } as Data, 0);
        };

        this._options.size.reverse.onchange = () => {
            this._restyle({ 'marker.size': this._sizes(0) } as Data, 0);
        };
    }

    /** Actually create the Plotly plot */
    private _createPlot() {
        this._plot.innerHTML = '';

        const colors = this._colors();
        const lineColors = this._lineColors();
        const sizes = this._sizes();
        const symbols = this._symbols();

        const x = this._coordinates(this._options.x);
        const y = this._coordinates(this._options.y);
        const z = this._coordinates(this._options.z);

        const type = this._is3D() ? 'scatter3d' : 'scattergl';

        // The main trace, containing default data
        const main = {
            name: '',
            type: type,

            x: x[0],
            y: y[0],
            z: z[0],

            hovertemplate: this._hovertemplate(),
            marker: {
                color: colors[0],
                coloraxis: 'coloraxis',
                line: {
                    color: lineColors[0],
                    width: 1,
                },
                // prevent plolty from messing with opacity when doing bubble
                // style charts (different sizes for each point)
                opacity: 1,
                size: sizes[0],
                sizemode: 'area',
                symbol: symbols[0],
            },
            mode: 'markers',
            showlegend: false,
        };

        // Create a second trace to store the last clicked point, in order to
        // display it on top of the main plot with different styling. This is
        // only used in 3D mode, since it is way slower than moving
        // this._selectedMarker around.
        const selected = {
            name: 'selected',
            type: type,

            x: [NaN],
            y: [NaN],
            z: [NaN],

            hoverinfo: 'none',
            marker: {
                color: colors[1],
                line: {
                    color: lineColors[1],
                    width: 2,
                },
                opacity: 1,
                size: sizes[1],
                sizemode: 'area',
            },
            mode: 'markers',
            showlegend: false,
        };

        const traces = [main as Data, selected as Data];

        const legendNames = this._legendNames().slice(2);
        const showlegend = this._showlegend().slice(2);
        assert(legendNames.length === showlegend.length);
        const currentLength = legendNames.length;

        if (this._data.maxSymbols > 0) {
            // resize & fill arrays
            legendNames.length = this._data.maxSymbols;
            legendNames.fill('', currentLength);
            showlegend.length = this._data.maxSymbols;
            showlegend.fill(false, currentLength);
        }

        // add empty traces to be able to display the symbols legend
        // one trace for each possible symbol
        for (let s = 0; s < this._data.maxSymbols; s++) {
            const data = {
                name: legendNames[s],
                type: type,

                x: [NaN],
                y: [NaN],
                z: [NaN],

                marker: {
                    color: 'black',
                    size: 10,
                    symbol: this._is3D() ? get3DSymbol(s) : s,
                },
                mode: 'markers',
                showlegend: showlegend[s],
            };
            traces.push(data as Data);
        }

        // make a copy of the default layout
        const layout = JSON.parse(JSON.stringify(DEFAULT_LAYOUT));
        // and set values speific to the displayed dataset
        layout.xaxis.title = this._options.x.property.value;
        layout.yaxis.title = this._options.y.property.value;
        layout.xaxis.type = this._options.x.scale.value;
        layout.yaxis.type = this._options.y.scale.value;
        layout.scene.xaxis.title = this._options.x.property.value;
        layout.scene.yaxis.title = this._options.y.property.value;
        layout.scene.zaxis.title = this._options.z.property.value;
        layout.coloraxis.colorscale = this._colorScale();
        layout.coloraxis.cmin = this._options.color.min.value;
        layout.coloraxis.cmax = this._options.color.max.value;
        layout.coloraxis.colorbar.title.text = this._options.color.property.value;
        layout.coloraxis.colorbar.len = this._colorbarLen();

        // Create an empty plot and fill it below
        Plotly.newPlot(this._plot, traces, layout as Partial<Layout>, DEFAULT_CONFIG as Config)
            .catch((e) => setTimeout(() => { throw e; }));

        this._plot.on('plotly_click', (event: Plotly.PlotMouseEvent) => {
            // don't update selected env on double click, since it is bound to
            // 'reset zoom level' in 2D mode.
            if (event.event && event.event.detail === 2) {
                return;
            }

            let environment = event.points[0].pointNumber;
            if (this._is3D() && event.points[0].data.name === 'selected') {
                // if someone has clicked on a selection marker, set to active
                // this is only used in 3D mode, since in 2D the HTML marker
                // directly deal with the click event
                for (const [i, [guid, data]] of enumerate(this._selected.entries())) {
                    if (event.points[0].pointNumber === i) {
                        environment = data.current;
                        if (this._active !== guid) {
                            this.setActive(guid);
                            this.activeChanged(guid, this._indexer.from_environment(data.current));
                        }
                        break;
                    }
                }
            }

            const indexes = this._indexer.from_environment(environment);

            this.select(indexes);
            this.onselect(indexes);
        });

        this._plot.on('plotly_afterplot', () => this._afterplot());
        this._updateMarkers();
    }

    /** Get the property with the given name */
    private _property(name: string): NumericProperty {
        const result = this._data[this._indexer.mode][name];
        if (result === undefined) {
            throw Error(`unknown property '${name}' requested in map`);
        }
        return result;
    }

    /** Get the plotly hovertemplate depending on `this._current.color` */
    private _hovertemplate(): string {
        if (this._hasColors()) {
            return this._options.color.property.value + ': %{marker.color:.2f}<extra></extra>';
        } else {
            return '%{x:.2f}, %{y:.2f}<extra></extra>';
        }
    }

    private _coordinates(coordinate: AxisOptions, trace?: number): Array<undefined | number[]> {
        // this will be flagged when the coordinate is the z values and we are 2D
        if (coordinate.property.value === '') {
            return this._selectTrace(undefined, undefined, trace);
        }

        const values = this._property(coordinate.property.value).values;
        const selected = [];
        for (const marker of this._selected.values()) {
            if (this._is3D()) {
                selected.push(values[marker.current]);
            } else {
                selected.push(NaN);
            }
        }
        return this._selectTrace(values, selected, trace);
    }

    /**
     * Get the color values to use with the given plotly `trace`, or all of
     * them if `trace === undefined`
     */
    private _colors(trace?: number): Array<string | string[] | number | number[]> {
        let values;
        if (this._hasColors()) {
            values = this._property(this._options.color.property.value).values;
        } else {
            values = 0.5;
        }

        const selected = [];
        for (const data of this._selected.values()) {
            selected.push(data.color);
        }

        return this._selectTrace<string | string[] | number | number[]>(values, selected, trace);
    }

    /**
     * Get the **line** color values to use with the given plotly `trace`, or
     * all of them if `trace === undefined`
     */
    private _lineColors(trace?: number): string[] {
        if (this._is3D()) {
            return this._selectTrace<string>('black', 'black', trace);
        } else {
            return this._selectTrace<string>('rgba(1, 1, 1, 0.3)', 'black', trace);
        }
    }

    /** Get the colorscale to use for markers in the main plotly trace */
    private _colorScale(): Plotly.ColorScale {
        return COLOR_MAPS[this._options.palette.value];
    }

    /**
     * Get the values to use as marker size with the given plotly `trace`, or
     * all of them if `trace === undefined`.
     */
    private _sizes(trace?: number): Array<number | number[]> {
        // Transform the linear value from the slider into a logarithmic scale
        const logSlider = (value: number) => {
            const min_slider = 1;
            const max_slider = 100;

            // go from 1/6th of the size to 6 time the size
            const min_value = Math.log(1.0 / 6.0);
            const max_value = Math.log(6.0);

            const tmp = (max_value - min_value) / (max_slider - min_slider);
            return Math.exp(min_value + tmp * (value - min_slider));
        };

        const userFactor = logSlider(this._options.size.factor.value);

        let values;
        if (this._options.size.mode.value !== 'constant') {
            const scaleMode = this._options.size.mode.value;
            const reversed = this._options.size.reverse.value;
            const sizes = this._property(this._options.size.property.value).values;
            const {min, max} = arrayMaxMin(sizes);
            const defaultSize = this._is3D() ? 2000 : 150;
            const bottomLimit = 0.1; // lower limit to prevent size of 0

            values = sizes.map((v: number) => {
                // normalize between 0 and 1, then scale by the user provided value
                let scaled = (v + bottomLimit - min) / (max - min);
                if (reversed) { scaled = 1.0 + bottomLimit - scaled; }
                switch (scaleMode) {
                  case 'inverse':
                    scaled = 1.0 / scaled;
                    break;
                  case 'log':
                    scaled = Math.log(scaled);
                    break;
                  case 'sqrt':
                    scaled = Math.sqrt(scaled);
                    break;
                  case 'linear':
                    scaled = scaled;
                    break;
                  default: // corresponds to 'constant'
                    scaled = 1.0;
                    break;
                }
                // since we are using scalemode: 'area', square the scaled value
                return defaultSize * scaled * scaled * userFactor * userFactor;
            });
        } else {
            // we need to use an array instead of a single value because of
            // https://github.com/plotly/plotly.js/issues/2735
            values = new Array(this._indexer.environmentsCount());
            if (this._is3D()) {
                values.fill(500 * userFactor);
            } else {
                values.fill(50 * userFactor);
            }
        }

        const selected = [];
        if (this._is3D()) {
            for (const guid of this._selected.keys()) {
                if (guid === this._active) {
                    selected.push(4000);
                } else {
                    selected.push(2000);
                }
            }
        }
        return this._selectTrace<number | number[]>(values, selected, trace);
    }

    /**
     * Get the values to use as marker symbol with the given plotly `trace`, or
     * all of them if `trace === undefined`.
     */
    private _symbols(trace?: number): Array<string | string[] | number[]> {
        if (this._options.symbol.value === '') {
            // default to 0 (i.e. circles)
            return this._selectTrace<string | string[]>('circle', 'circle', trace);
        }

        const values = this._property(this._options.symbol.value).values;
        if (this._is3D()) {
            // If we need more symbols than available, we'll send a warning
            // and repeat existing ones
            if (this._symbolsCount() > POSSIBLE_SYMBOLS_IN_3D.length) {
              sendWarning(`${this._symbolsCount()} symbols are required, but we only have ${POSSIBLE_SYMBOLS_IN_3D.length}. Some symbols will be repeated`);
            }
            const symbols = values.map(get3DSymbol);
            const selected = [];
            for (const data of this._selected.values()) {
                selected.push(symbols[data.current]);
            }
            return this._selectTrace<string[]>(symbols, selected, trace);
        } else {
            // in 2D mode, use automatic assignment of symbols from numeric
            // values
            const selected = [];
            for (const data of this._selected.values()) {
                selected.push(values[data.current]);
            }
            return this._selectTrace<number[]>(values, selected, trace);
        }
    }

    /** Should we show the legend for the various symbols used? */
    private _showlegend(): boolean[] {
        const result = [false, false];

        if (this._options.symbol.value !== '') {
            for (let i = 0; i < this._symbolsCount()!; i++) {
                result.push(true);
            }
            return result;
        } else {
            for (let i = 0; i < this._data.maxSymbols; i++) {
                result.push(false);
            }
            return result;
        }
    }

    /** Get the list of symbols names to use for the legend */
    private _legendNames(): string[] {
        const result = ['', ''];

        if (this._options.symbol.value !== '') {
            const names = this._property(this._options.symbol.value).string!.strings();
            for (const name of names) {
                result.push(name);
            }
            return result;
        } else {
            for (let i = 0; i < this._data.maxSymbols; i++) {
                result.push('');
            }
            return result;
        }
    }

    /**
     * Select either main, selected or both depending on `trace`, and return
     * them in a mode usable with `Plotly.restyle`/[[PropertiesMap._restyle]]
     */
    private _selectTrace<T>(main: T, selected: T, trace?: number): T[] {
        if (trace === 0) {
            return [main];
        } else if (trace === 1) {
            return [selected];
        } else if (trace === undefined) {
            return [main, selected];
        } else {
            throw Error('internal error: invalid trace number');
        }
    }

    /** How many different symbols are being displayed */
    private _symbolsCount(): number {
        if (this._options.symbol.value !== '') {
            return this._property(this._options.symbol.value).string!.strings().length;
        } else {
            return 0;
        }
    }

    /** Get the length of the colorbar to accomodate for the legend */
    private _colorbarLen(): number {
        /// Heigh of a legend item in plot unit
        const LEGEND_ITEM_HEIGH = 0.045;
        return 1 - LEGEND_ITEM_HEIGH * this._symbolsCount();
    }

    /** Does the current plot use color values? */
    private _hasColors(): boolean {
        return this._options.color.property.value !== '';
    }

    /** Is the the current plot a 3D plot? */
    private _is3D(): boolean {
        return this._options !== undefined && this._options.z.property.value !== '';
    }

    /** Switch current plot from 2D to 3D */
    private _switch3D() {
        assert(this._is3D());
        this._options.z.enable();

        const symbols = this._symbols();
        for (let s = 0; s < this._data.maxSymbols; s++) {
            symbols.push([get3DSymbol(s)]);
        }

        // switch all traces to 3D mode
        this._restyle({
            'marker.symbol': symbols,
            'type': 'scatter3d',
        } as unknown as Data);

        for (const data of this._selected.values()) {
            data.toggleVisible(false);
        }
        this._updateAll3DMarkers();

        // Change the data that vary between 2D and 3D mode
        this._restyle({
            // transparency messes with depth sorting in 3D mode, even with
            // line width set to 0 ¯\_(ツ)_/¯
            // https://github.com/plotly/plotly.js/issues/4111
            'marker.line.color': this._lineColors(),
            'marker.line.width': [1, 2],
            // size change from 2D to 3D
            'marker.size': this._sizes(),
            'marker.sizemode': 'area',
        } as Data, [0, 1]);

        this._relayout({
            // change colorbar length to accomodate for symbols legend
            'coloraxis.colorbar.len': this._colorbarLen(),
            // Carry over axis types
            'scene.xaxis.type': this._options.x.scale.value as Plotly.AxisType,
            'scene.yaxis.type': this._options.y.scale.value as Plotly.AxisType,
            'scene.zaxis.type': this._options.z.scale.value as Plotly.AxisType,
        } as unknown as Layout);
    }

    /** Switch current plot from 3D back to 2D */
    private _switch2D() {
        assert(!this._is3D());
        this._options.z.disable();

        const symbols = this._symbols();
        for (let sym = 0; sym < this._data.maxSymbols; sym++) {
            symbols.push([sym]);
        }

        // switch all traces to 2D mode
        this._restyle({
            'marker.symbol': symbols,
            'type': 'scattergl',
        } as unknown as Data);

        // show selected environments markers
        for (const data of this._selected.values()) {
            data.toggleVisible(true);
        }

        this._restyle({
            // transparency messes with depth sorting in 3D mode
            // https://github.com/plotly/plotly.js/issues/4111
            'marker.line.color': this._lineColors(),
            'marker.line.width': [1, 0],
            // size change from 2D to 3D
            'marker.size': this._sizes(),
        } as Data, [0, 1]);

        this._relayout({
            // change colorbar length to accomodate for symbols legend
            'coloraxis.colorbar.len': this._colorbarLen(),
            // Carry over axis types
            'xaxis.type': this._options.x.scale.value as Plotly.AxisType,
            'yaxis.type': this._options.y.scale.value as Plotly.AxisType,
        } as unknown as Layout);
    }

    /**
     * Function used as callback to update the axis ranges in settings after
     * the user changes zoom or range on the plot
     */
    private _afterplot() {
        // HACK: this is not public, so it might break
        let layout;
        if (this._is3D()) {
            layout = this._plot._fullLayout.scene;
<<<<<<< HEAD

            this._options.z.min.value = layout.zaxis.range[0];
            this._options.z.max.value = layout.zaxis.range[1];
        } else {layout = this._plot._fullLayout; }

        this._options.x.min.value = layout.xaxis.range[0];
        this._options.x.max.value = layout.xaxis.range[1];

        this._options.y.min.value = layout.yaxis.range[0];
        this._options.y.max.value = layout.yaxis.range[1];

=======

            this._options.z.min.value = layout.zaxis.range[0];
            this._options.z.max.value = layout.zaxis.range[1];
        } else {layout = this._plot._fullLayout; }

        this._options.x.min.value = layout.xaxis.range[0];
        this._options.x.max.value = layout.xaxis.range[1];

        this._options.y.min.value = layout.yaxis.range[0];
        this._options.y.max.value = layout.yaxis.range[1];

>>>>>>> 9a700568
        if (!this._is3D()) {this._updateMarkers(); }
    }

    /**
     * Update the position, color & size of all markers in the map
     */
    private _updateMarkers(data: MarkerData[] = Array.from(this._selected.values())): void {
        if (this._is3D()) {
            for (const datum of data) {
                datum.toggleVisible(false);
            }
            this._updateAll3DMarkers();
        } else {
          const xaxis = this._plot._fullLayout.xaxis;
          const yaxis = this._plot._fullLayout.yaxis;

          const compute = (value: number, axis: any) => axis.l2p(value) + axis._offset;

          const rawX = this._coordinates(this._options.x, 0) as number[][];
          const rawY = this._coordinates(this._options.y, 0) as number[][];

          // hide the point if it is outside the plot, allow for up to 10px
          // overflow (for points just on the border)
          const minX = compute(xaxis.range[0], xaxis) - 10;
          const maxX = compute(xaxis.range[1], xaxis) + 10;
          const minY = compute(yaxis.range[1], yaxis) - 10;
          const maxY = compute(yaxis.range[0], yaxis) + 10;

          for (const datum of data) {
              const x = compute(rawX[0][datum.current], xaxis);
              const y = compute(rawY[0][datum.current], yaxis);
              datum.update(x, y, [[minX, maxX], [minY, minY]]);
          }
        }
    }

    /**
     * Update the position, size & color for all markers in 3D mode
     */
    private _updateAll3DMarkers(): void {
        this._restyle({
            'marker.color': this._colors(1),
            'marker.size': this._sizes(1),
            'marker.symbol': this._symbols(1),
            'x': this._coordinates(this._options.x, 1),
            'y': this._coordinates(this._options.y, 1),
            'z': this._coordinates(this._options.z, 1),
        } as Data, 1);
    }
}<|MERGE_RESOLUTION|>--- conflicted
+++ resolved
@@ -12,7 +12,7 @@
 
 import {EnvironmentIndexer, Indexes} from '../indexer';
 import {OptionModificationOrigin, SavedSettings} from '../options';
-import {GUID, PositioningCallback} from '../utils';
+import {arrayMaxMin, GUID, PositioningCallback} from '../utils';
 import {enumerate, getByID, getFirstKey, sendWarning} from '../utils';
 
 import {MapData, NumericProperty} from './data';
@@ -116,22 +116,6 @@
     return POSSIBLE_SYMBOLS_IN_3D[i % POSSIBLE_SYMBOLS_IN_3D.length];
 }
 
-// get the max/min of an array. Math.min(...array) fails with very large arrays
-function arrayMaxMin(values: number[]): {max: number, min: number} {
-    let max = Number.NEGATIVE_INFINITY;
-    let min = Number.POSITIVE_INFINITY;
-    for (const value of values) {
-        if (value > max) {
-            max = value;
-        }
-        if (value < min) {
-            min = value;
-        }
-    }
-    assert(isFinite(min) && isFinite(max));
-    return {max, min};
-}
-
 /**
  * The [[PropertiesMap]] class displays a 2D or 3D map (scatter plot) of
  * properties in the dataset, using [plotly.js](https://plot.ly/javascript/)
@@ -505,7 +489,7 @@
             }
 
             this._restyle({
-                'hovertemplate': this._hovertemplate(),
+                'hovertemplate': this._options.hovertemplate(),
                 'marker.color': this._colors(0),
             } as Data, 0);
         };
@@ -610,7 +594,7 @@
             y: y[0],
             z: z[0],
 
-            hovertemplate: this._hovertemplate(),
+            hovertemplate: this._options.hovertemplate(),
             marker: {
                 color: colors[0],
                 coloraxis: 'coloraxis',
@@ -756,15 +740,6 @@
         return result;
     }
 
-    /** Get the plotly hovertemplate depending on `this._current.color` */
-    private _hovertemplate(): string {
-        if (this._hasColors()) {
-            return this._options.color.property.value + ': %{marker.color:.2f}<extra></extra>';
-        } else {
-            return '%{x:.2f}, %{y:.2f}<extra></extra>';
-        }
-    }
-
     private _coordinates(coordinate: AxisOptions, trace?: number): Array<undefined | number[]> {
         // this will be flagged when the coordinate is the z values and we are 2D
         if (coordinate.property.value === '') {
@@ -789,7 +764,7 @@
      */
     private _colors(trace?: number): Array<string | string[] | number | number[]> {
         let values;
-        if (this._hasColors()) {
+        if (this._options.hasColors()) {
             values = this._property(this._options.color.property.value).values;
         } else {
             values = 0.5;
@@ -825,65 +800,9 @@
      * all of them if `trace === undefined`.
      */
     private _sizes(trace?: number): Array<number | number[]> {
-        // Transform the linear value from the slider into a logarithmic scale
-        const logSlider = (value: number) => {
-            const min_slider = 1;
-            const max_slider = 100;
-
-            // go from 1/6th of the size to 6 time the size
-            const min_value = Math.log(1.0 / 6.0);
-            const max_value = Math.log(6.0);
-
-            const tmp = (max_value - min_value) / (max_slider - min_slider);
-            return Math.exp(min_value + tmp * (value - min_slider));
-        };
-
-        const userFactor = logSlider(this._options.size.factor.value);
-
-        let values;
-        if (this._options.size.mode.value !== 'constant') {
-            const scaleMode = this._options.size.mode.value;
-            const reversed = this._options.size.reverse.value;
-            const sizes = this._property(this._options.size.property.value).values;
-            const {min, max} = arrayMaxMin(sizes);
-            const defaultSize = this._is3D() ? 2000 : 150;
-            const bottomLimit = 0.1; // lower limit to prevent size of 0
-
-            values = sizes.map((v: number) => {
-                // normalize between 0 and 1, then scale by the user provided value
-                let scaled = (v + bottomLimit - min) / (max - min);
-                if (reversed) { scaled = 1.0 + bottomLimit - scaled; }
-                switch (scaleMode) {
-                  case 'inverse':
-                    scaled = 1.0 / scaled;
-                    break;
-                  case 'log':
-                    scaled = Math.log(scaled);
-                    break;
-                  case 'sqrt':
-                    scaled = Math.sqrt(scaled);
-                    break;
-                  case 'linear':
-                    scaled = scaled;
-                    break;
-                  default: // corresponds to 'constant'
-                    scaled = 1.0;
-                    break;
-                }
-                // since we are using scalemode: 'area', square the scaled value
-                return defaultSize * scaled * scaled * userFactor * userFactor;
-            });
-        } else {
-            // we need to use an array instead of a single value because of
-            // https://github.com/plotly/plotly.js/issues/2735
-            values = new Array(this._indexer.environmentsCount());
-            if (this._is3D()) {
-                values.fill(500 * userFactor);
-            } else {
-                values.fill(50 * userFactor);
-            }
-        }
-
+
+        const sizes = this._property(this._options.size.property.value).values;
+        const values = this._options.calculateSizes(sizes);
         const selected = [];
         if (this._is3D()) {
             for (const guid of this._selected.keys()) {
@@ -998,15 +917,8 @@
         return 1 - LEGEND_ITEM_HEIGH * this._symbolsCount();
     }
 
-    /** Does the current plot use color values? */
-    private _hasColors(): boolean {
-        return this._options.color.property.value !== '';
-    }
-
     /** Is the the current plot a 3D plot? */
-    private _is3D(): boolean {
-        return this._options !== undefined && this._options.z.property.value !== '';
-    }
+    private _is3D(): boolean {return this._options.is3D()}
 
     /** Switch current plot from 2D to 3D */
     private _switch3D() {
@@ -1099,7 +1011,6 @@
         let layout;
         if (this._is3D()) {
             layout = this._plot._fullLayout.scene;
-<<<<<<< HEAD
 
             this._options.z.min.value = layout.zaxis.range[0];
             this._options.z.max.value = layout.zaxis.range[1];
@@ -1111,19 +1022,6 @@
         this._options.y.min.value = layout.yaxis.range[0];
         this._options.y.max.value = layout.yaxis.range[1];
 
-=======
-
-            this._options.z.min.value = layout.zaxis.range[0];
-            this._options.z.max.value = layout.zaxis.range[1];
-        } else {layout = this._plot._fullLayout; }
-
-        this._options.x.min.value = layout.xaxis.range[0];
-        this._options.x.max.value = layout.xaxis.range[1];
-
-        this._options.y.min.value = layout.yaxis.range[0];
-        this._options.y.max.value = layout.yaxis.range[1];
-
->>>>>>> 9a700568
         if (!this._is3D()) {this._updateMarkers(); }
     }
 
